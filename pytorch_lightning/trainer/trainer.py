# Copyright The PyTorch Lightning team.
#
# Licensed under the Apache License, Version 2.0 (the "License");
# you may not use this file except in compliance with the License.
# You may obtain a copy of the License at
#
#     http://www.apache.org/licenses/LICENSE-2.0
#
# Unless required by applicable law or agreed to in writing, software
# distributed under the License is distributed on an "AS IS" BASIS,
# WITHOUT WARRANTIES OR CONDITIONS OF ANY KIND, either express or implied.
# See the License for the specific language governing permissions and
# limitations under the License.

"""Trainer to automate the training."""

import os
import warnings
from typing import Dict, Iterable, List, Optional, Union

import torch
from torch.utils.data import DataLoader

from pytorch_lightning import _logger as log
from pytorch_lightning.accelerators.accelerator import Accelerator
from pytorch_lightning.accelerators.accelerator_connector import AcceleratorConnector
from pytorch_lightning.accelerators.cpu_accelerator import CPUAccelerator
from pytorch_lightning.callbacks import Callback, ModelCheckpoint
from pytorch_lightning.core.datamodule import LightningDataModule
from pytorch_lightning.core.lightning import LightningModule
from pytorch_lightning.core.memory import ModelSummary
from pytorch_lightning.core.step_result import EvalResult, Result
from pytorch_lightning.loggers import LightningLoggerBase
from pytorch_lightning.plugins.plugin_connector import PluginConnector
from pytorch_lightning.profiler import BaseProfiler
from pytorch_lightning.trainer.callback_hook import TrainerCallbackHookMixin
from pytorch_lightning.trainer.configuration_validator import ConfigValidator
from pytorch_lightning.trainer.connectors.callback_connector import CallbackConnector
from pytorch_lightning.trainer.connectors.checkpoint_connector import CheckpointConnector
from pytorch_lightning.trainer.connectors.data_connector import DataConnector
from pytorch_lightning.trainer.connectors.debugging_connector import DebuggingConnector
from pytorch_lightning.trainer.connectors.env_vars_connector import overwrite_by_env_vars
from pytorch_lightning.trainer.connectors.logger_connector import LoggerConnector
from pytorch_lightning.trainer.connectors.model_connector import ModelConnector
from pytorch_lightning.trainer.connectors.optimizer_connector import OptimizerConnector
from pytorch_lightning.trainer.connectors.precision_connector import PrecisionConnector
from pytorch_lightning.trainer.connectors.profiler_connector import ProfilerConnector
from pytorch_lightning.trainer.connectors.slurm_connector import SLURMConnector
from pytorch_lightning.trainer.connectors.training_trick_connector import TrainingTricksConnector
from pytorch_lightning.trainer.data_loading import TrainerDataLoadingMixin
from pytorch_lightning.trainer.evaluation_loop import EvaluationLoop
from pytorch_lightning.trainer.logging import TrainerLoggingMixin
from pytorch_lightning.trainer.model_hooks import TrainerModelHooksMixin
from pytorch_lightning.trainer.optimizers import TrainerOptimizersMixin
from pytorch_lightning.trainer.properties import TrainerProperties
from pytorch_lightning.trainer.states import TrainerState, trainer_state
from pytorch_lightning.trainer.training_loop import TrainLoop
from pytorch_lightning.trainer.training_tricks import TrainerTrainingTricksMixin
from pytorch_lightning.tuner.tuning import Tuner
from pytorch_lightning.utilities import rank_zero_warn
from pytorch_lightning.utilities.cloud_io import load as pl_load
from pytorch_lightning.utilities.debugging import InternalDebugger
from pytorch_lightning.utilities.exceptions import MisconfigurationException
from pytorch_lightning.utilities.memory import recursive_detach
from pytorch_lightning.utilities.model_utils import is_overridden

# warnings to ignore in trainer
warnings.filterwarnings(
    'ignore', message='torch.distributed.reduce_op is deprecated, ' 'please use torch.distributed.ReduceOp instead'
)


class Trainer(
    TrainerProperties,
    TrainerCallbackHookMixin,
    TrainerModelHooksMixin,
    TrainerOptimizersMixin,
    TrainerLoggingMixin,
    TrainerTrainingTricksMixin,
    TrainerDataLoadingMixin,
):
    @overwrite_by_env_vars
    def __init__(
        self,
        logger: Union[LightningLoggerBase, Iterable[LightningLoggerBase], bool] = True,
        checkpoint_callback: bool = True,
        callbacks: Optional[List[Callback]] = None,
        default_root_dir: Optional[str] = None,
        gradient_clip_val: float = 0,
        process_position: int = 0,
        num_nodes: int = 1,
        num_processes: int = 1,
        gpus: Optional[Union[List[int], str, int]] = None,
        auto_select_gpus: bool = False,
        tpu_cores: Optional[Union[List[int], str, int]] = None,
        log_gpu_memory: Optional[str] = None,
        progress_bar_refresh_rate: int = 1,
        overfit_batches: Union[int, float] = 0.0,
        track_grad_norm: Union[int, float, str] = -1,
        check_val_every_n_epoch: int = 1,
        fast_dev_run: bool = False,
        accumulate_grad_batches: Union[int, Dict[int, int], List[list]] = 1,
        max_epochs: int = 1000,
        min_epochs: int = 1,
        max_steps: Optional[int] = None,
        min_steps: Optional[int] = None,
        limit_train_batches: Union[int, float] = 1.0,
        limit_val_batches: Union[int, float] = 1.0,
        limit_test_batches: Union[int, float] = 1.0,
        val_check_interval: Union[int, float] = 1.0,
        flush_logs_every_n_steps: int = 100,
        log_every_n_steps: int = 50,
        accelerator: Optional[Union[str, Accelerator]] = None,
        sync_batchnorm: bool = False,
        precision: int = 32,
        weights_summary: Optional[str] = 'top',
        weights_save_path: Optional[str] = None,
        num_sanity_val_steps: int = 2,
        truncated_bptt_steps: Optional[int] = None,
        resume_from_checkpoint: Optional[str] = None,
        profiler: Optional[Union[BaseProfiler, bool, str]] = None,
        benchmark: bool = False,
        deterministic: bool = False,
        reload_dataloaders_every_epoch: bool = False,
        auto_lr_find: Union[bool, str] = False,
        replace_sampler_ddp: bool = True,
        terminate_on_nan: bool = False,
        auto_scale_batch_size: Union[str, bool] = False,
        prepare_data_per_node: bool = True,
        plugins: Optional[Union[str, list]] = None,
        amp_backend: str = 'native',
        amp_level: str = 'O2',
        distributed_backend: Optional[str] = None,
        automatic_optimization: Optional[bool] = None,
        move_metrics_to_cpu: bool = False,
        enable_pl_optimizer: bool = True,
    ):
        r"""
        Customize every aspect of training via flags

        Args:

            accelerator: Previously known as distributed_backend (dp, ddp, ddp2, etc...).
                Can also take in an accelerator object for custom hardware.

            accumulate_grad_batches: Accumulates grads every k batches or as set up in the dict.

            amp_backend: The mixed precision backend to use ("native" or "apex")

            amp_level: The optimization level to use (O1, O2, etc...).

            auto_lr_find: If set to True, will make trainer.tune() run a learning rate finder,
                trying to optimize initial learning for faster convergence. trainer.tune() method will
                set the suggested learning rate in self.lr or self.learning_rate in the LightningModule.
                To use a different key set a string instead of True with the key name.

            auto_scale_batch_size: If set to True, will `initially` run a batch size
                finder trying to find the largest batch size that fits into memory.
                The result will be stored in self.batch_size in the LightningModule.
                Additionally, can be set to either `power` that estimates the batch size through
                a power search or `binsearch` that estimates the batch size through a binary search.

            auto_select_gpus: If enabled and `gpus` is an integer, pick available
                gpus automatically. This is especially useful when
                GPUs are configured to be in "exclusive mode", such
                that only one process at a time can access them.

            benchmark: If true enables cudnn.benchmark.

            callbacks: Add a list of callbacks.

            checkpoint_callback: If ``True``, enable checkpointing.
                It will configure a default ModelCheckpoint callback if there is no user-defined ModelCheckpoint in
                :paramref:`~pytorch_lightning.trainer.trainer.Trainer.callbacks`. Default: ``True``.

                .. warning:: Passing a ModelCheckpoint instance to this argument is deprecated since
                    v1.1 and will be unsupported from v1.3. Use `callbacks` argument instead.

            check_val_every_n_epoch: Check val every n train epochs.

            default_root_dir: Default path for logs and weights when no logger/ckpt_callback passed.
                Default: ``os.getcwd()``.
                Can be remote file paths such as `s3://mybucket/path` or 'hdfs://path/'

            deterministic: If true enables cudnn.deterministic.

            distributed_backend: deprecated. Please use 'accelerator'

            fast_dev_run: runs 1 batch of train, test and val to find any bugs (ie: a sort of unit test).

            flush_logs_every_n_steps: How often to flush logs to disk (defaults to every 100 steps).

            gpus: number of gpus to train on (int) or which GPUs to train on (list or str) applied per node

            gradient_clip_val: 0 means don't clip.

            limit_train_batches: How much of training dataset to check (floats = percent, int = num_batches)

            limit_val_batches: How much of validation dataset to check (floats = percent, int = num_batches)

            limit_test_batches: How much of test dataset to check (floats = percent, int = num_batches)

            logger: Logger (or iterable collection of loggers) for experiment tracking.

            log_gpu_memory: None, 'min_max', 'all'. Might slow performance

            log_every_n_steps: How often to log within steps (defaults to every 50 steps).

            automatic_optimization: If False you are responsible for calling .backward, .step, zero_grad
                in LightningModule. This argument has been moved to LightningModule. It is deprecated
                here in v1.1 and will be removed in v1.3.

            prepare_data_per_node: If True, each LOCAL_RANK=0 will call prepare data.
                Otherwise only NODE_RANK=0, LOCAL_RANK=0 will prepare data

            process_position: orders the progress bar when running multiple models on same machine.

            progress_bar_refresh_rate: How often to refresh progress bar (in steps). Value ``0`` disables progress bar.
                Ignored when a custom callback is passed to :paramref:`~Trainer.callbacks`.

            profiler: To profile individual steps during training and assist in identifying bottlenecks. Passing bool
                value is deprecated in v1.1 and will be removed in v1.3.

            overfit_batches: Overfit a percent of training data (float) or a set number of batches (int). Default: 0.0

            plugins: Plugins allow modification of core behavior like ddp and amp, and enable custom lightning plugins.

            precision: Full precision (32), half precision (16). Can be used on CPU, GPU or TPUs.

            max_epochs: Stop training once this number of epochs is reached.

            min_epochs: Force training for at least these many epochs

            max_steps: Stop training after this number of steps. Disabled by default (None).

            min_steps: Force training for at least these number of steps. Disabled by default (None).

            num_nodes: number of GPU nodes for distributed training.

            num_processes: number of processes for distributed training with distributed_backend="ddp_cpu"

            num_sanity_val_steps: Sanity check runs n validation batches before starting the training routine.
                Set it to `-1` to run all batches in all validation dataloaders. Default: 2

            reload_dataloaders_every_epoch: Set to True to reload dataloaders every epoch.

            replace_sampler_ddp: Explicitly enables or disables sampler replacement. If not specified this
                will toggled automatically when DDP is used. By default it will add ``shuffle=True`` for
                train sampler and ``shuffle=False`` for val/test sampler. If you want to customize it,
                you can set ``replace_sampler_ddp=False`` and add your own distributed sampler.

            resume_from_checkpoint: To resume training from a specific checkpoint pass in the path here.
                This can be a URL.

            sync_batchnorm: Synchronize batch norm layers between process groups/whole world.

            terminate_on_nan: If set to True, will terminate training (by raising a `ValueError`) at the
                end of each training batch, if any of the parameters or the loss are NaN or +/-inf.

            tpu_cores: How many TPU cores to train on (1 or 8) / Single TPU to train on [1]

            track_grad_norm: -1 no tracking. Otherwise tracks that p-norm. May be set to 'inf' infinity-norm.

            truncated_bptt_steps: Truncated back prop breaks performs backprop every k steps of much longer
                sequence.

            val_check_interval: How often to check the validation set. Use float to check within a training epoch,
                use int to check every n steps (batches).

            weights_summary: Prints a summary of the weights when training begins.

            weights_save_path: Where to save weights if specified. Will override default_root_dir
                for checkpoints only. Use this if for whatever reason you need the checkpoints
                stored in a different place than the logs written in `default_root_dir`.
                Can be remote file paths such as `s3://mybucket/path` or 'hdfs://path/'
                Defaults to `default_root_dir`.

            move_metrics_to_cpu: Whether to force internal logged metrics to be moved to cpu.
                This can save some gpu memory, but can make training slower. Use with attention.

            enable_pl_optimizer: If True, each optimizer will be wrapped by
                `pytorch_lightning.core.optimizer.LightningOptimizer`. It allows Lightning to
                handle AMP, TPU, accumulated_gradients, etc..
        """
        super().__init__()

        # init connectors
        self.dev_debugger = InternalDebugger(self)
        self.config_validator = ConfigValidator(self)
        self.data_connector = DataConnector(self)
        self.optimizer_connector = OptimizerConnector(self)
        self.accelerator_connector = AcceleratorConnector(self)
        self.logger_connector = LoggerConnector(self)
        self.model_connector = ModelConnector(self)
        self.precision_connector = PrecisionConnector(self)
        self.callback_connector = CallbackConnector(self)
        self.debugging_connector = DebuggingConnector(self)
        self.training_tricks_connector = TrainingTricksConnector(self)
        self.profile_connector = ProfilerConnector(self)
        self.checkpoint_connector = CheckpointConnector(self)
        self.slurm_connector = SLURMConnector(self)
        self.tuner = Tuner(self)
        self.accelerator_backend = None
        self.evaluation_loop = EvaluationLoop(self)
        self.train_loop = TrainLoop(self)
        self.plugin_connector = PluginConnector(self)

        # training state
        self.weights_summary = weights_summary
        self.model = None
        self.shown_warnings = set()

        # init callbacks
        # Declare attributes to be set in callback_connector on_trainer_init
        self.callback_connector.on_trainer_init(
            callbacks,
            checkpoint_callback,
            progress_bar_refresh_rate,
            process_position,
            default_root_dir,
            weights_save_path,
            resume_from_checkpoint,
        )

        # hook
        self.on_init_start()

        # init optimizer + lr scheduler related flags
        self.optimizer_connector.on_trainer_init(enable_pl_optimizer)

        # init data flags
        self.data_connector.on_trainer_init(
            check_val_every_n_epoch, reload_dataloaders_every_epoch, prepare_data_per_node
        )

        # init training tricks
        self.training_tricks_connector.on_trainer_init(
            gradient_clip_val, track_grad_norm, accumulate_grad_batches, truncated_bptt_steps, terminate_on_nan
        )

        # init accelerator related flags
        self.accelerator_connector.on_trainer_init(
            num_processes,
            tpu_cores,
            accelerator,
            distributed_backend,
            auto_select_gpus,
            gpus,
            num_nodes,
            log_gpu_memory,
            sync_batchnorm,
            benchmark,
            replace_sampler_ddp,
            deterministic,
        )

        # init train loop related flags
        # TODO: deprecate in 1.2.0
        if automatic_optimization is None:
            automatic_optimization = True
        else:
            rank_zero_warn(
                "Disable automatic optimization with the trainer flag is deprecated and will be removed in v1.3.0!"
                "Please use the property on the LightningModule for disabling automatic optimization"
            )
        self.train_loop.on_trainer_init(
            max_epochs,
            min_epochs,
            max_steps,
            min_steps,
            num_sanity_val_steps,
            automatic_optimization
        )
        self.evaluation_loop.on_trainer_init()

        # configure tuner
        self.tuner.on_trainer_init(auto_lr_find, auto_scale_batch_size)

        # configure profiler
        self.profile_connector.on_trainer_init(profiler)

        # init logger flags
        self.logger_connector.on_trainer_init(
            logger,
            flush_logs_every_n_steps,
            log_every_n_steps,
            move_metrics_to_cpu,
        )

        # init debugging flags
        self.debugging_connector.on_init_start(
            limit_train_batches,
            limit_val_batches,
            limit_test_batches,
            val_check_interval,
            overfit_batches,
            fast_dev_run,
        )

        # set precision
        self.precision_connector.on_trainer_init(precision, amp_level, amp_backend)

        # last thing are the plugins which override whatever the trainer used by default
        self.plugin_connector.on_trainer_init(plugins)

        # Callback system
        self.on_init_end()

    def fit(
        self,
        model: LightningModule,
        train_dataloader: Optional[DataLoader] = None,
        val_dataloaders: Optional[Union[DataLoader, List[DataLoader]]] = None,
        datamodule: Optional[LightningDataModule] = None,
    ):
        r"""
        Runs the full optimization routine.

        Args:
            datamodule: A instance of :class:`LightningDataModule`.

            model: Model to fit.

            train_dataloader: A Pytorch DataLoader with training samples. If the model has
                a predefined train_dataloader method this will be skipped.

            val_dataloaders: Either a single Pytorch Dataloader or a list of them, specifying validation samples.
                If the model has a predefined val_dataloaders method this will be skipped

        """
        # bookkeeping
        self._state = TrainerState.RUNNING

        # ----------------------------
        # LINK DATA
        # ----------------------------
        # setup data, etc...
        self.train_loop.setup_fit(model, train_dataloader, val_dataloaders, datamodule)

        # hook
        self.data_connector.prepare_data(model)

        # ----------------------------
        # SET UP TRAINING
        # ----------------------------
        self.accelerator_backend = self.accelerator_connector.select_accelerator()
        self.accelerator_backend.setup(model)

        # ----------------------------
        # INSPECT THESE FOR MAIN LOOPS
        # ----------------------------
        # assign training and eval functions... inspect these to see the train and eval loops :)
        self.accelerator_backend.train_loop = self.train
        self.accelerator_backend.validation_loop = self.run_evaluation
        self.accelerator_backend.test_loop = self.run_evaluation

        # ----------------------------
        # TRAIN
        # ----------------------------
        # hook
        self.call_hook('on_fit_start')

        results = self.accelerator_backend.train()
        self.accelerator_backend.teardown()

        # ----------------------------
        # POST-Training CLEAN UP
        # ----------------------------
        # hook
        self.call_hook('on_fit_end')

        # hook
        self.teardown('fit')
        if self.is_function_implemented('teardown'):
            model.teardown('fit')

        # return 1 when finished
        # used for testing or when we need to know that training succeeded

        if self._state != TrainerState.INTERRUPTED:
            self._state = TrainerState.FINISHED
        return results or 1

    def train(self):
        self.run_sanity_check(self.get_model())

        # set stage for logging
        self.logger_connector.set_stage("train")

        self.checkpoint_connector.has_trained = False

        # enable train mode
        model = self.get_model()
        model.train()
        torch.set_grad_enabled(True)

        # reload data when needed
        self.train_loop.reset_train_val_dataloaders(model)

        # hook
        self.train_loop.on_train_start()

        try:
            if self.train_loop.should_skip_training():
                return
            # run all epochs
            for epoch in range(self.current_epoch, self.max_epochs):

                # hook
                self.train_loop.on_train_epoch_start(epoch)

                with self.profiler.profile("run_training_epoch"):
                    # run train epoch
                    self.train_loop.run_training_epoch()

                if self.max_steps and self.max_steps <= self.global_step:
                    return

                # update LR schedulers
                self.optimizer_connector.update_learning_rates(interval='epoch')

                # early stopping
                met_min_epochs = epoch >= self.min_epochs - 1
                met_min_steps = self.global_step >= self.min_steps if self.min_steps else True

                if self.should_stop:
                    if met_min_epochs and met_min_steps:
                        return
                    log.info(
                        'Trainer was signaled to stop but required minimum epochs'
                        f' ({self.min_epochs}) or minimum steps ({self.min_steps}) has'
                        ' not been met. Training will continue...'
                    )

        except KeyboardInterrupt:
            rank_zero_warn('Detected KeyboardInterrupt, attempting graceful shutdown...')

            # user could press ctrl+c many times... only shutdown once
            if not self.interrupted:
                self.interrupted = True
                self._state = TrainerState.INTERRUPTED
                self.on_keyboard_interrupt()
        finally:
            # hook
            self.train_loop.on_train_end()

    def run_evaluation(self, test_mode: bool = False, max_batches=None):

        # used to know if we are logging for val, test + reset cached results
        self.logger_connector.set_stage(test_mode, reset=True)

        # bookkeeping
        self.evaluation_loop.testing = test_mode

        # prepare dataloaders
        dataloaders, max_batches = self.evaluation_loop.get_evaluation_dataloaders(max_batches)

        # check if we want to skip this evaluation
        if self.evaluation_loop.should_skip_evaluation(dataloaders, max_batches):
            return [], []

        # ref model
        model = self.get_model()

        # enable eval mode + no grads
        self.evaluation_loop.on_evaluation_model_eval()
        model.zero_grad()
        torch.set_grad_enabled(False)

        # hook
        self.evaluation_loop.on_evaluation_start()

        # set up the eval loop
        self.evaluation_loop.setup(model, max_batches, dataloaders)

        # hook
        self.evaluation_loop.on_evaluation_epoch_start()

        # run validation/testing
        for dataloader_idx, dataloader in enumerate(dataloaders):
            # bookkeeping
            dl_outputs = []
            dataloader = self.accelerator_backend.process_dataloader(dataloader)
            dl_max_batches = self.evaluation_loop.max_batches[dataloader_idx]

            for batch_idx, batch in enumerate(dataloader):
                if batch is None:
                    continue

                # stop short when running on limited batches
                if batch_idx >= dl_max_batches:
                    break

                # hook
                self.evaluation_loop.on_evaluation_batch_start(batch, batch_idx, dataloader_idx)

                # lightning module methods
                with self.profiler.profile("evaluation_step_and_end"):
                    output = self.evaluation_loop.evaluation_step(test_mode, batch, batch_idx, dataloader_idx)
                    output = self.evaluation_loop.evaluation_step_end(output)

                # hook + store predictions
                self.evaluation_loop.on_evaluation_batch_end(output, batch, batch_idx, dataloader_idx)

                # log batch metrics
                self.evaluation_loop.log_evaluation_step_metrics(output, batch_idx)

                # track epoch level outputs
                dl_outputs = self.track_output_for_epoch_end(dl_outputs, output)

            # store batch level output per dataloader
            self.evaluation_loop.outputs.append(dl_outputs)

        # lightning module method
        deprecated_eval_results = self.evaluation_loop.evaluation_epoch_end()

        # hook
        self.evaluation_loop.on_evaluation_epoch_end()

        # hook
        self.evaluation_loop.on_evaluation_end()

        # log epoch metrics
        eval_loop_results = self.evaluation_loop.log_epoch_metrics_on_evaluation_end()

        # save predictions to disk
        self.evaluation_loop.predictions.to_disk()

        # enable train mode again
        self.evaluation_loop.on_evaluation_model_train()
        torch.set_grad_enabled(True)

        return eval_loop_results, deprecated_eval_results

    def track_output_for_epoch_end(self, outputs, output):
        if output is not None:
            if isinstance(output, Result):
                output.detach()
                if self.move_metrics_to_cpu:
                    output.cpu()
            elif isinstance(output, dict):
                output = recursive_detach(output, to_cpu=self.move_metrics_to_cpu)
            elif isinstance(output, torch.Tensor) and output.is_cuda and self.move_metrics_to_cpu:
                output = output.cpu()
            outputs.append(output)
        return outputs

    def run_test_or_validate(self):
        # only load test dataloader for testing
        # self.reset_test_dataloader(ref_model)
        if self.evaluating == 'test':
            with self.profiler.profile("run_test_evaluation"):
                eval_loop_results, _ = self.run_evaluation(test_mode=True)
        else:
            with self.profiler.profile("run_validate_evaluation"):
                eval_loop_results, _ = self.run_evaluation(test_mode=False)

        if len(eval_loop_results) == 0:
            return 1

        # remove the tensors from the eval results
        for i, result in enumerate(eval_loop_results):
            if isinstance(result, dict):
                for k, v in result.items():
                    if isinstance(v, torch.Tensor):
                        result[k] = v.cpu().item()

        return eval_loop_results

    def run_sanity_check(self, ref_model):
        using_val_step = ref_model.val_dataloader is not None and is_overridden('validation_step', ref_model)
        should_sanity_check = using_val_step and self.num_sanity_val_steps > 0 and self.limit_val_batches > 0

        # run tiny validation (if validation defined)
        # to make sure program won't crash during val
        if should_sanity_check:
            self.reset_val_dataloader(ref_model)
            self.num_sanity_val_batches = [
                min(self.num_sanity_val_steps, val_batches) for val_batches in self.num_val_batches
            ]

            # hook and callback
            self.running_sanity_check = True
            self.on_sanity_check_start()

            # run eval step
            _, eval_results = self.run_evaluation(test_mode=False, max_batches=self.num_sanity_val_batches)

            # allow no returns from eval
            if eval_results is not None and len(eval_results) > 0:
                # when we get a list back, used only the last item
                if isinstance(eval_results, list):
                    eval_results = eval_results[-1]

                if isinstance(eval_results, EvalResult):
                    callback_metrics = eval_results.callback_metrics
                else:
                    _, _, _, callback_metrics, _ = self.process_dict_result(eval_results)
                self.logger_connector.callback_metrics = callback_metrics

            self.on_sanity_check_end()
            self.running_sanity_check = False

    def validate(
        self,
        model: Optional[LightningModule] = None,
        val_dataloaders: Optional[Union[DataLoader, List[DataLoader]]] = None,
        ckpt_path: Optional[str] = 'best',
        verbose: bool = True,
        datamodule: Optional[LightningDataModule] = None,
    ):
        r"""
<<<<<<< HEAD
        Perform one evaluation epoch over the validation set.

        Args:
            ckpt_path: Either ``best`` or path to the checkpoint you wish to validate.
                If ``None``, use the current weights of the model. Default to ``best``.
            datamodule: A instance of :class:`LightningDataModule`.
            model: The model to evaluate.
            val_dataloaders: Either a single PyTorch DataLoader or a list of them,
                specifying validation samples.
            verbose: If True, prints the validation results.

        Returns:
            The dictionary with final validation results returned by validation_epoch_end.
            If validation_epoch_end is not defined, the output is a list of the dictionaries
            returned by validation_step.
        """
        # --------------------
        # SETUP HOOK
        # --------------------
        self.verbose_evaluate = verbose

        self.logger_connector.set_stage("validation")

        # If you supply a datamodule you can't supply val_dataloaders
        if val_dataloaders and datamodule:
            raise MisconfigurationException(
                'You cannot pass val_dataloaders to trainer.validate if you supply a datamodule'
            )

        # Attach datamodule to get setup/prepare_data added to model before the call to it below
        self.data_connector.attach_datamodule(model or self.get_model(), datamodule, 'validation')

        if model is not None:
            results = self.__evaluate_given_model(model, val_dataloaders, 'validation')
        else:
            results = self.__evaluate_using_best_weights(ckpt_path, val_dataloaders, 'validation')

        self.teardown('validation')

        return results

    def test(
        self,
        model: Optional[LightningModule] = None,
        test_dataloaders: Optional[Union[DataLoader, List[DataLoader]]] = None,
        ckpt_path: Optional[str] = 'best',
        verbose: bool = True,
        datamodule: Optional[LightningDataModule] = None,
    ):
        r"""
        Perform one evaluation epoch over the test set. It's separated from
        fit to make sure you never run on your test set until you want to.

        Args:
            ckpt_path: Either ``best`` or path to the checkpoint you wish to test.
                If ``None``, use the current weights of the model. Default to ``best``.
            datamodule: A instance of :class:`LightningDataModule`.
            model: The model to evaluate.
=======
        Perform one evaluation epoch over the test set. It's separated from
        fit to make sure you never run on your test set until you want to.

        Args:
            ckpt_path: Either ``best`` or path to the checkpoint you wish to test.
                If ``None``, use the current weights of the model. Default to ``best``.
            datamodule: A instance of :class:`LightningDataModule`.
            model: The model to evaluate.
>>>>>>> d691d799
            test_dataloaders: Either a single PyTorch DataLoader or a list of them,
                specifying test samples.
            verbose: If True, prints the test results.

        Returns:
            The dictionary with final test results returned by test_epoch_end.
            If test_epoch_end is not defined, the output is a list of the dictionaries
            returned by test_step.
        """
        # --------------------
        # SETUP HOOK
        # --------------------
        self.verbose_evaluate = verbose

        self.logger_connector.set_stage("test")

        # If you supply a datamodule you can't supply test_dataloaders
        if test_dataloaders and datamodule:
            raise MisconfigurationException(
                'You cannot pass test_dataloaders to trainer.test if you supply a datamodule'
            )

        # Attach datamodule to get setup/prepare_data added to model before the call to it below
        self.data_connector.attach_datamodule(model or self.get_model(), datamodule, 'test')

        if model is not None:
            results = self.__evaluate_given_model(model, test_dataloaders, 'test')
        else:
            results = self.__evaluate_using_best_weights(ckpt_path, test_dataloaders, 'test')

        self.teardown('test')

        return results

<<<<<<< HEAD
    def __evaluate_using_best_weights(self, ckpt_path, dataloaders, stage: str):
=======
    def __evaluate_using_best_weights(self, ckpt_path, test_dataloaders, stage: str):
>>>>>>> d691d799
        model = self.get_model()

        # if user requests the best checkpoint but we don't have it, error
        if ckpt_path == 'best' and not self.checkpoint_callback.best_model_path:
            raise MisconfigurationException(
                'ckpt_path is "best", but ModelCheckpoint is not configured to save the best model.'
            )

        # load best weights
        if ckpt_path is not None:
            # ckpt_path is 'best' so load the best model
            if ckpt_path == 'best':
                ckpt_path = self.checkpoint_callback.best_model_path

            if len(ckpt_path) == 0:
                rank_zero_warn(
                    f'.test() found no path for the best weights, {ckpt_path}. Please '
                    f'specify a path for a checkpoint .test(ckpt_path=PATH)'
                )
                return {}
            if self.accelerator_backend is not None and not self.use_tpu:
                self.accelerator_backend.barrier()

            ckpt = pl_load(ckpt_path, map_location=lambda storage, loc: storage)
            model.load_state_dict(ckpt['state_dict'])

        # attach dataloaders
        if dataloaders is not None:
            kwargs = {'test_dataloaders' if stage == 'test' else 'val_dataloaders': dataloaders}
            self.data_connector.attach_dataloaders(model, **kwargs)

        # run tests
        self.evaluating = stage
        self.evaluated_ckpt_path = ckpt_path
        self.model = model
        results = self.fit(model)
        self.evaluating = None

        # teardown
        if self.is_function_implemented('teardown'):
            model_ref = self.get_model()
            model_ref.teardown(stage)

        return results

<<<<<<< HEAD
    def __evaluate_given_model(self, model, dataloaders, stage: str):
=======
    def __evaluate_given_model(self, model, test_dataloaders, stage: str):
>>>>>>> d691d799

        # attach data
        if dataloaders is not None:
            kwargs = {'test_dataloaders' if stage == 'test' else 'val_dataloaders': dataloaders}
            self.data_connector.attach_dataloaders(model, **kwargs)

        # run test
        # sets up testing so we short circuit to eval
        self.evaluating = stage
        self.model = model
        results = self.fit(model)
        self.evaluating = None

        # teardown
        if self.is_function_implemented('teardown'):
            model.teardown(stage)

        return results

    @property
    def testing(self):
        warnings.warn(
            'Trainer.testing has been deprecated in v1.1 and will be removed '
            'in v1.3, use Trainer.evaluating instead.',
            DeprecationWarning, stacklevel=2
        )
        return bool(self.evaluating)

    @property
    def tested_ckpt_path(self):
        warnings.warn(
            'Trainer.tested_ckpt_path has been renamed Trainer.evaluated_ckpt_path '
            'in v1.1 and will be removed in v1.3.',
            DeprecationWarning, stacklevel=2
        )
        return self.evaluated_ckpt_path

    def tune(
        self,
        model: LightningModule,
        train_dataloader: Optional[DataLoader] = None,
        val_dataloaders: Optional[Union[DataLoader, List[DataLoader]]] = None,
        datamodule: Optional[LightningDataModule] = None,
    ):
        r"""
        Runs routines to tune hyperparameters before training.

        Args:
            datamodule: A instance of :class:`LightningDataModule`.

            model: Model to tune.

            train_dataloader: A Pytorch DataLoader with training samples. If the model has
                a predefined train_dataloader method this will be skipped.

            val_dataloaders: Either a single Pytorch Dataloader or a list of them, specifying validation samples.
                If the model has a predefined val_dataloaders method this will be skipped

        """
        self.tuner.tune(model, train_dataloader, val_dataloaders, datamodule)

    def call_setup_hook(self, model):
        # call setup after the ddp process has connected
        stage_name = self.evaluating or 'fit'

        if self.datamodule is not None:
            called = {
<<<<<<< HEAD
                'fit': self.datamodule.has_setup_fit,
                'validation': self.datamodule.has_setup_validation,
                'test': self.datamodule.has_setup_test,
            }[stage_name]
=======
                None: self.datamodule.has_setup_fit,
                'test': self.datamodule.has_setup_test,
            }[self.evaluating]
>>>>>>> d691d799

            if not called:
                self.datamodule.setup(stage_name)

        self.setup(model, stage_name)
        model.setup(stage_name)

    def _reset_result_and_set_hook_fx_name(self, hook_name):
        # on_before_zero_grad is called within training_step
        if "batch_start" in hook_name or "on_before_zero_grad" in hook_name:
            return True
        model_ref = self.get_model()
        if model_ref is not None:
            # used to track current hook name called
            model_ref._results = Result()
            model_ref._current_hook_fx_name = hook_name
        return False

    def _cache_logged_metrics(self):
        model_ref = self.get_model()
        if model_ref is not None:
            # capture logging for this hook
            self.logger_connector.cache_logged_metrics()

    def call_hook(self, hook_name, *args, **kwargs):
        # set hook_name to model + reset Result obj
        skip = self._reset_result_and_set_hook_fx_name(hook_name)

        # always profile hooks
        with self.profiler.profile(hook_name):

            # first call trainer hook
            if hasattr(self, hook_name):
                trainer_hook = getattr(self, hook_name)
                trainer_hook(*args, **kwargs)

            # next call hook in lightningModule
            output = None
            model_ref = self.get_model()
            if is_overridden(hook_name, model_ref):
                hook_fx = getattr(model_ref, hook_name)
                output = hook_fx(*args, **kwargs)

            # if the PL module doesn't have the hook then call the accelator
            # used to auto-reduce things for the user with Results obj
            elif hasattr(self.accelerator_backend, hook_name):
                accelerator_hook = getattr(self.accelerator_backend, hook_name)
                output = accelerator_hook(*args, **kwargs)

        if not skip:
            self._cache_logged_metrics()
        return output

    @staticmethod
    def available_plugins():
        """
            List of all available plugins that can be string arguments to the trainer.
            Returns: List of all available plugins that are supported as string arguments.
        """
        return PluginConnector.available_plugins()<|MERGE_RESOLUTION|>--- conflicted
+++ resolved
@@ -710,7 +710,6 @@
         datamodule: Optional[LightningDataModule] = None,
     ):
         r"""
-<<<<<<< HEAD
         Perform one evaluation epoch over the validation set.
 
         Args:
@@ -769,16 +768,6 @@
                 If ``None``, use the current weights of the model. Default to ``best``.
             datamodule: A instance of :class:`LightningDataModule`.
             model: The model to evaluate.
-=======
-        Perform one evaluation epoch over the test set. It's separated from
-        fit to make sure you never run on your test set until you want to.
-
-        Args:
-            ckpt_path: Either ``best`` or path to the checkpoint you wish to test.
-                If ``None``, use the current weights of the model. Default to ``best``.
-            datamodule: A instance of :class:`LightningDataModule`.
-            model: The model to evaluate.
->>>>>>> d691d799
             test_dataloaders: Either a single PyTorch DataLoader or a list of them,
                 specifying test samples.
             verbose: If True, prints the test results.
@@ -813,11 +802,7 @@
 
         return results
 
-<<<<<<< HEAD
     def __evaluate_using_best_weights(self, ckpt_path, dataloaders, stage: str):
-=======
-    def __evaluate_using_best_weights(self, ckpt_path, test_dataloaders, stage: str):
->>>>>>> d691d799
         model = self.get_model()
 
         # if user requests the best checkpoint but we don't have it, error
@@ -863,11 +848,7 @@
 
         return results
 
-<<<<<<< HEAD
     def __evaluate_given_model(self, model, dataloaders, stage: str):
-=======
-    def __evaluate_given_model(self, model, test_dataloaders, stage: str):
->>>>>>> d691d799
 
         # attach data
         if dataloaders is not None:
@@ -935,16 +916,10 @@
 
         if self.datamodule is not None:
             called = {
-<<<<<<< HEAD
                 'fit': self.datamodule.has_setup_fit,
                 'validation': self.datamodule.has_setup_validation,
                 'test': self.datamodule.has_setup_test,
             }[stage_name]
-=======
-                None: self.datamodule.has_setup_fit,
-                'test': self.datamodule.has_setup_test,
-            }[self.evaluating]
->>>>>>> d691d799
 
             if not called:
                 self.datamodule.setup(stage_name)
