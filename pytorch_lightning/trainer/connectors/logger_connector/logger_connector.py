# Copyright The PyTorch Lightning team.
#
# Licensed under the Apache License, Version 2.0 (the "License");
# you may not use this file except in compliance with the License.
# You may obtain a copy of the License at
#
#     http://www.apache.org/licenses/LICENSE-2.0
#
# Unless required by applicable law or agreed to in writing, software
# distributed under the License is distributed on an "AS IS" BASIS,
# WITHOUT WARRANTIES OR CONDITIONS OF ANY KIND, either express or implied.
# See the License for the specific language governing permissions and
# limitations under the License.
import os
from copy import deepcopy
from pprint import pprint
from typing import Dict, Iterable, Optional, Union

import torch

from pytorch_lightning.core import memory
from pytorch_lightning.core.step_result import Result
from pytorch_lightning.loggers import LoggerCollection, TensorBoardLogger
from pytorch_lightning.trainer.connectors.logger_connector.callback_hook_validator import CallbackHookNameValidator
from pytorch_lightning.trainer.connectors.logger_connector.epoch_result_store import EpochResultStore
from pytorch_lightning.trainer.connectors.logger_connector.metrics_holder import MetricsHolder
from pytorch_lightning.trainer.states import RunningStage, TrainerState
from pytorch_lightning.utilities import DeviceType, flatten_dict
from pytorch_lightning.utilities.exceptions import MisconfigurationException
from pytorch_lightning.utilities.model_helpers import is_overridden


class LoggerConnector:

    def __init__(self, trainer, log_gpu_memory: Optional[str] = None):
        self.trainer = trainer
        self.log_gpu_memory = log_gpu_memory
        self._callback_metrics = MetricsHolder()
        self._evaluation_callback_metrics = MetricsHolder(to_float=True)
        self._logged_metrics = MetricsHolder()
        self._progress_bar_metrics = MetricsHolder(to_float=True)
        self.eval_loop_results = []
        self._cached_results = {stage: EpochResultStore(trainer) for stage in RunningStage}
        self._cached_results[None] = EpochResultStore(trainer)
        self._callback_hook_validator = CallbackHookNameValidator()

    @property
    def callback_metrics(self) -> Dict:
        return self.get_metrics("callback_metrics")

    @callback_metrics.setter
    def callback_metrics(self, callback_metrics: Dict) -> None:
        self.set_metrics("callback_metrics", callback_metrics)

    @property
    def evaluation_callback_metrics(self) -> Dict:
        return self.get_metrics("evaluation_callback_metrics")

    @evaluation_callback_metrics.setter
    def evaluation_callback_metrics(self, evaluation_callback_metrics: Dict) -> None:
        self.set_metrics("evaluation_callback_metrics", evaluation_callback_metrics)

    @property
    def logged_metrics(self) -> Dict:
        return self.get_metrics("logged_metrics")

    @logged_metrics.setter
    def logged_metrics(self, logged_metrics: Dict) -> None:
        self.set_metrics("logged_metrics", logged_metrics)

    @property
    def progress_bar_metrics(self) -> Dict:
        return self.get_metrics("progress_bar_metrics")

    @progress_bar_metrics.setter
    def progress_bar_metrics(self, progress_bar_metrics: Dict) -> None:
        self.set_metrics("progress_bar_metrics", progress_bar_metrics)

    @property
    def cached_results(self) -> Union[EpochResultStore, None]:
        return self._cached_results.get(self.trainer._running_stage)  # type: ignore

    def get_metrics(self, key: str) -> Dict:
        metrics_holder = getattr(self, f"_{key}", None)
        model_ref = self.trainer.lightning_module
        metrics_holder.convert(
            self.trainer._device_type == DeviceType.TPU,
            model_ref.device if model_ref is not None else model_ref,
        )
        return metrics_holder.metrics

    def set_metrics(self, key: str, val: Dict) -> None:
        metrics_holder = getattr(self, f"_{key}", None)
        metrics_holder.reset(val)

    def reset(self) -> None:
        self.cached_results.reset()

    def check_logging_in_callbacks(self, hook_fx_name, on_step: bool = None, on_epoch: bool = None) -> None:
        self._callback_hook_validator.check_logging_in_callbacks(
            current_hook_fx_name=hook_fx_name, on_step=on_step, on_epoch=on_epoch
        )

    def on_evaluation_batch_start(self, batch, dataloader_idx, num_dataloaders):
        model = self.trainer.lightning_module
        # set dataloader_idx only if multiple ones
        model._current_dataloader_idx = dataloader_idx if num_dataloaders > 1 else None
        # track batch_size
        self.cached_results._batch_size = Result.extract_batch_size(batch)

    def on_train_split_start(self, split_idx: int, opt_idx: int, split_batch) -> None:
        self.cached_results._split_idx = split_idx
        self.cached_results._opt_idx = opt_idx
        self.cached_results._batch_size = Result.extract_batch_size(split_batch)

    def on_train_batch_end(self) -> None:
        self.cached_results._split_idx = None
        self.cached_results._opt_idx = None
        self.cached_results._batch_size = None

    def cache_logged_metrics(self):
        self._cached_results[self.trainer._running_stage].cache_result()

    def on_trainer_init(self, logger, flush_logs_every_n_steps: int, log_every_n_steps: int, move_metrics_to_cpu: bool):
        # logging
        self.configure_logger(logger)
        # todo: IDE is complaining, these shall be initialized in the Trainer init at leas as placeholders
        # and assign here the desired value
        self.trainer.flush_logs_every_n_steps = flush_logs_every_n_steps
        self.trainer.log_every_n_steps = log_every_n_steps
        self.trainer.move_metrics_to_cpu = move_metrics_to_cpu
        self.trainer.split_idx = None

    @property
    def should_flush_logs(self):
        should_flush = (self.trainer.global_step + 1) % self.trainer.flush_logs_every_n_steps == 0
        return should_flush or self.trainer.should_stop

    @property
    def should_update_logs(self):
        should_log_every_n_steps = (self.trainer.global_step + 1) % self.trainer.log_every_n_steps == 0
        return should_log_every_n_steps or self.trainer.should_stop

    def configure_logger(self, logger):
        if logger is True:
            version = os.environ.get('PL_EXP_VERSION', self.trainer.slurm_job_id)

            # default logger
            self.trainer.logger = TensorBoardLogger(
                save_dir=self.trainer.default_root_dir, version=version, name='lightning_logs'
            )
        elif logger is False:
            self.trainer.logger = None
        else:
            if isinstance(logger, Iterable):
                self.trainer.logger = LoggerCollection(logger)
            else:
                self.trainer.logger = logger

    def cache_training_step_metrics(self, opt_closure_result):
        """
        This function is responsible to update
        logger_connector internals metrics holder based for depreceated logging
        """
        using_results_obj = isinstance(opt_closure_result.training_step_output, Result)

        # temporary dict to collect metrics
        logged_metrics_tmp = {}
        pbar_metrics_tmp = {}
        callback_metrics_tmp = {}

        if using_results_obj:
            batch_log_metrics = opt_closure_result.training_step_output.get_batch_log_metrics(
                include_forked_originals=False
            )
            logged_metrics_tmp.update(batch_log_metrics)

            batch_pbar_metrics = opt_closure_result.training_step_output.get_batch_pbar_metrics(
                include_forked_originals=False
            )
            pbar_metrics_tmp.update(batch_pbar_metrics)

            forked_metrics = opt_closure_result.training_step_output.get_forked_metrics()
            callback_metrics_tmp.update(forked_metrics)
            callback_metrics_tmp.update(logged_metrics_tmp)

        else:
            batch_log_metrics = opt_closure_result.training_step_output.log_metrics
            logged_metrics_tmp.update(batch_log_metrics)

            callback_metrics = opt_closure_result.training_step_output.callback_metrics
            callback_metrics_tmp.update(callback_metrics)

            batch_pbar_metrics = opt_closure_result.training_step_output.pbar_on_batch_end
            pbar_metrics_tmp.update(batch_pbar_metrics)

        # track progress bar metrics
        if len(pbar_metrics_tmp) > 0:
            self.add_progress_bar_metrics(pbar_metrics_tmp)

        self._callback_metrics.update(callback_metrics_tmp)

        # save legacy log metrics
        self._logged_metrics.update(logged_metrics_tmp)
        self.cached_results.legacy_batch_log_metrics.update(logged_metrics_tmp)

    def log_metrics(self, metrics, grad_norm_dic, step=None):
        """Logs the metric dict passed in.
        If `step` parameter is None and `step` key is presented is metrics,
        uses metrics["step"] as a step

        Args:
            metrics (dict): Metric values
            grad_norm_dic (dict): Gradient norms
            step (int): Step for which metrics should be logged. Default value corresponds to `self.global_step`
            log_train_step_metrics (bool): Used to track if `log_metrics` function is being called in during training
                steps. In training steps, we will log metrics on step: `total_nb_idx` (for accumulated gradients)
                and global_step for the rest.
        """
        # add gpu memory
        if self.trainer._device_type == DeviceType.GPU and self.log_gpu_memory:
            mem_map = memory.get_memory_profile(self.log_gpu_memory)
            metrics.update(mem_map)

        # add norms
        metrics.update(grad_norm_dic)

        # turn all tensors to scalars
        scalar_metrics = self.trainer.metrics_to_scalars(metrics)

        if "step" in scalar_metrics and step is None:
            step = scalar_metrics.pop("step")

        elif step is None:
            # added metrics by Lightning for convenience
            scalar_metrics['epoch'] = self.trainer.current_epoch
            step = self.trainer.global_step

        # log actual metrics
        if self.trainer.logger is not None:
            if self.trainer.is_global_zero:
                self.trainer.logger.agg_and_log_metrics(scalar_metrics, step=step)
                self.trainer.logger.save()

            # track the logged metrics
            self.logged_metrics.update(scalar_metrics)
            self.trainer.dev_debugger.track_logged_metrics_history(scalar_metrics)

    def add_progress_bar_metrics(self, metrics):
        for k, v in metrics.items():
            if isinstance(v, torch.Tensor):
                v = v.item()

            self._progress_bar_metrics.metrics[k] = v

        self.trainer.dev_debugger.track_pbar_metrics_history(metrics)

    def track_metrics_deprecated(self, deprecated_eval_results):
        self._track_callback_metrics(deprecated_eval_results)
        self.__process_eval_epoch_end_results_and_log_legacy(deprecated_eval_results)

    def evaluation_epoch_end(self):
        # reset dataloader idx
        model_ref = self.trainer.lightning_module
        model_ref._current_dataloader_idx = None

        # setting `has_batch_loop_finished` to True
        # will perform Results reduction accross entire epoch.
        self.cached_results.has_batch_loop_finished = True

    def add_to_eval_loop_results(self, dl_idx, has_been_initialized):
        callback_metrics = deepcopy(self.evaluation_callback_metrics)
        for key in list(callback_metrics.keys()):
            if "dataloader_idx" in key:
                if f"dataloader_idx_{dl_idx}" not in key:
                    # remove dl_idx from self.callback_metrics not belonging to this dataset.
                    del callback_metrics[key]
        if has_been_initialized:
            self.eval_loop_results[dl_idx].update(callback_metrics)
        else:
            self.eval_loop_results.append(callback_metrics)

    def prepare_eval_loop_results(self):
        num_dataloaders = self.trainer.evaluation_loop.num_dataloaders
        has_been_initialized = len(self.eval_loop_results) == num_dataloaders
        for dl_idx in range(self.trainer.evaluation_loop.num_dataloaders):
            self.add_to_eval_loop_results(dl_idx, has_been_initialized)

    def get_evaluate_epoch_results(self):
<<<<<<< HEAD
        if not self.trainer.running_sanity_check:
=======
        if not self.trainer.sanity_checking:
>>>>>>> 0e9d69c3
            # log all the metrics as a single dict
            metrics_to_log = self.cached_results.get_epoch_log_metrics()
            if len(metrics_to_log) > 0:
                self.log_metrics(metrics_to_log, {})

        self.prepare_eval_loop_results()

        # log results of evaluation
<<<<<<< HEAD
        if self.trainer.evaluating and self.trainer.is_global_zero and self.trainer.verbose_evaluate:
            print('-' * 80)
            for result_idx, results in enumerate(self.eval_loop_results):
                print(f'DATALOADER:{result_idx} {self.trainer.evaluating.upper()} RESULTS')
                pprint(results)
=======
        if (
            self.trainer.state != TrainerState.FITTING
            and self.trainer.evaluating
            and self.trainer.is_global_zero
            and self.trainer.verbose_evaluate
        ):
            print('-' * 80)
            for result_idx, results in enumerate(self.eval_loop_results):
                print(f'DATALOADER:{result_idx} {self.trainer._running_stage.upper()} RESULTS')
                pprint({
                    k: (v.item() if v.numel() == 1 else v.tolist()) if isinstance(v, torch.Tensor) else v
                    for k, v in results.items()
                })
>>>>>>> 0e9d69c3
                print('-' * 80)

        results = self.eval_loop_results

        # clear mem
        self.eval_loop_results = []
        return results

    def _track_callback_metrics(self, eval_results):
        if len(eval_results) > 0 and (eval_results[0] is None or not isinstance(eval_results[0], Result)):
            return

        flat = {}
        if isinstance(eval_results, list):
            for eval_result in eval_results:
                # with a scalar return, auto set it to "val_loss" for callbacks
                if isinstance(eval_result, torch.Tensor):
                    flat = {'val_loss': eval_result}
                elif isinstance(eval_result, dict):
                    flat = flatten_dict(eval_result)

                # removing val_loss magic word to map to checkpoint + ES callback
                if 'val_loss' in flat:
                    flat['checkpoint_on'] = flat['val_loss']
                    flat['early_stop_on'] = flat['val_loss']
                self.trainer.logger_connector.callback_metrics.update(flat)
                if self.trainer.state in (TrainerState.TESTING, TrainerState.VALIDATING):
                    self.trainer.logger_connector.evaluation_callback_metrics.update(flat)
        else:
            # with a scalar return, auto set it to "val_loss" for callbacks
            if isinstance(eval_results, torch.Tensor):
                flat = {'val_loss': eval_results}
            else:
                flat = flatten_dict(eval_results)

            # removing val_loss magic word to map to checkpoint + ES callback
            if 'val_loss' in flat:
                flat['checkpoint_on'] = flat['val_loss']
                flat['early_stop_on'] = flat['val_loss']

            self.trainer.logger_connector.callback_metrics.update(flat)
            if self.trainer.state in (TrainerState.TESTING, TrainerState.VALIDATING):
                self.trainer.logger_connector.evaluation_callback_metrics.update(flat)

    def __process_eval_epoch_end_results_and_log_legacy_update(self, prog_bar_metrics, log_metrics, callback_metrics):
        # eval loop returns all metrics
        dataloader_result_metrics = {**prog_bar_metrics, **log_metrics, **callback_metrics}

        # add metrics to prog bar
        self.trainer.logger_connector.add_progress_bar_metrics(prog_bar_metrics)

        # log metrics
        if len(log_metrics) > 0:
            self.trainer.logger_connector.log_metrics(log_metrics, {})

        # track metrics for callbacks (all prog bar, logged and callback metrics)
        callback_metrics.update(log_metrics)
        callback_metrics.update(prog_bar_metrics)
        self.trainer.logger_connector.callback_metrics.update(callback_metrics)
        if self.trainer.state in (TrainerState.TESTING, TrainerState.VALIDATING):
            self.trainer.logger_connector.evaluation_callback_metrics.update(callback_metrics)

        if len(dataloader_result_metrics) > 0:
            self.eval_loop_results.append(dataloader_result_metrics)

    def __process_eval_epoch_end_results_and_log_legacy(self, eval_results):
        if self.trainer.sanity_checking:
            return

        if eval_results is not None and len(eval_results) > 0:

            # in eval, the user may return something at every validation step without final reduction
            if not isinstance(eval_results, list):
                eval_results = [eval_results]

            num_loaders: int = self.trainer.evaluation_loop.num_dataloaders
            prog_bar_metrics, log_metrics, callback_metrics = {}, {}, {}

            for result_idx, result in enumerate(eval_results):
                _, prog_bar_metrics, log_metrics, callback_metrics, _ = self.trainer.process_dict_result(result)

                if num_loaders > 1:
                    self.__process_eval_epoch_end_results_and_log_legacy_update(
                        prog_bar_metrics, log_metrics, callback_metrics
                    )

            if num_loaders == 1:
                self.__process_eval_epoch_end_results_and_log_legacy_update(
                    prog_bar_metrics, log_metrics, callback_metrics
                )

    def on_train_epoch_end(self):
        # inform cached logger connector epoch finished
        self.cached_results.has_batch_loop_finished = True

    def log_train_epoch_end_metrics(
        self, epoch_output, checkpoint_accumulator, early_stopping_accumulator, num_optimizers
    ):
        # epoch output is a list. Each item in that list has all the outputs per optimizer
        # epoch_output[optimizer_idx][training_step_idx][tbptt_index]
        # remember that not using truncated backprop is equivalent with truncated back prop of len(1)

        model = self.trainer.lightning_module

        epoch_callback_metrics = {}

        # -----------------------
        # Calculate epoch callback values if given
        # -----------------------
        if checkpoint_accumulator.num_values > 0:
            epoch_callback_metrics['checkpoint_on'] = checkpoint_accumulator.mean()

        if early_stopping_accumulator.num_values > 0:
            epoch_callback_metrics['early_stop_on'] = early_stopping_accumulator.mean()

        # ------------------------
        # determine if using a result obj
        # ------------------------
        # [optimizer_idx][training_step_idx][tbptt_index]
        opt_idx_outputs = epoch_output[0]

        # TODO: deprecate 1.0
        try:
            sample_obj = opt_idx_outputs[0][0] if isinstance(opt_idx_outputs[0], list) else opt_idx_outputs[0]
            is_result_obj = len(epoch_output) > 0 and isinstance(sample_obj, Result)
            is_1_0_result = is_result_obj and 'extra' in sample_obj
        except IndexError:
            is_result_obj = False
            is_1_0_result = False

        # ------------------
        # NEW 1.0.0 PATH
        # ------------------
        if is_1_0_result:
            # lightning module hook
            self.training_epoch_end(model, epoch_output, num_optimizers)

            # log/aggregate metrics automatically
            epoch_log_metrics, epoch_progress_bar_metrics = self.__auto_reduce_results_on_epoch_end(epoch_output)

        # TODO: deprecate 1.0
        else:
            out = self.__run_legacy_training_epoch_end(
                num_optimizers, epoch_output, model, is_result_obj, epoch_callback_metrics
            )
            epoch_log_metrics, epoch_progress_bar_metrics, epoch_callback_metrics = out

        # it will perform reduction over epoch and return log metrics
        cached_epoch_log_metrics = self.cached_results.get_epoch_log_metrics()
        cached_epoch_pbar_metrics = self.cached_results.get_epoch_pbar_metrics()

        # update
        epoch_log_metrics.update(cached_epoch_log_metrics)
        epoch_progress_bar_metrics.update(cached_epoch_pbar_metrics)

        # --------------------------
        # track results
        # --------------------------
        # add the metrics to the loggers and callbacks
        if epoch_log_metrics and len(epoch_log_metrics) > 0:
            self.log_metrics(epoch_log_metrics, {})
            self._callback_metrics.update(epoch_log_metrics)

        # add metrics to callbacks
        self._callback_metrics.update(epoch_callback_metrics)

        # add metrics to progress_bar and callbacks
        if len(epoch_progress_bar_metrics) > 0:
            self.add_progress_bar_metrics(epoch_progress_bar_metrics)
            self._callback_metrics.update(epoch_progress_bar_metrics)

        # reset epoch loop result for next epoch
        self.cached_results.reset()

    def training_epoch_end(self, model, epoch_output, num_optimizers):
        if not is_overridden('training_epoch_end', model=model):
            return

        # run training_epoch_end
        # refresh the result for custom logging at the epoch level
        model._current_fx_name = 'training_epoch_end'
        epoch_output = self.__prepare_epoch_end_inputs(epoch_output)

        if num_optimizers == 1 or not self.trainer.train_loop.automatic_optimization:
            epoch_output = epoch_output[0]

        # lightningmodule hook
        epoch_output = model.training_epoch_end(epoch_output)

        if epoch_output is not None:
            raise MisconfigurationException(
                'training_epoch_end expects a return of None. '
                'HINT: remove the return statement in training_epoch_end'
            )
        # capture logging
        self.trainer.logger_connector.cache_logged_metrics()

    def __run_legacy_training_epoch_end(
        self, num_optimizers, epoch_output, model, is_result_obj, epoch_callback_metrics
    ):

        epoch_log_metrics = {}
        epoch_progress_bar_metrics = {}

        # --------------------------
        # EPOCH END STEP IF DEFINED
        # --------------------------
        if is_overridden('training_epoch_end', model=model):
            if is_result_obj:
                # with result object gather across time and training steps so each opt idx has a single result obj
                epoch_output = self.__gather_result_across_time_and_optimizers(epoch_output)

            if num_optimizers == 1:
                epoch_output = epoch_output[0]

            # run training_epoch_end
            # a list with a result per optimizer index
            model._current_fx_name = 'training_epoch_end'
            epoch_output = model.training_epoch_end(epoch_output)

            # capture logging
            self.trainer.logger_connector.cache_logged_metrics()

            if isinstance(epoch_output, Result):
                epoch_log_metrics = epoch_output.epoch_log_metrics
                epoch_progress_bar_metrics = epoch_output.epoch_pbar_metrics
            else:
                _processed_outputs = self.trainer.process_dict_result(epoch_output)
                epoch_progress_bar_metrics = _processed_outputs[1]
                epoch_log_metrics = _processed_outputs[2]
                epoch_callback_metrics = _processed_outputs[3]

        # --------------------------
        # Structured Result (auto epoch end)
        # --------------------------
        elif is_result_obj:
            epoch_log_metrics, epoch_progress_bar_metrics = self.__auto_reduce_results_on_epoch_end(epoch_output)

        return epoch_log_metrics, epoch_progress_bar_metrics, epoch_callback_metrics

    def __auto_reduce_results_on_epoch_end(self, epoch_output):
        epoch_log_metrics = {}
        epoch_progress_bar_metrics = {}
        for opt_outputs in epoch_output:
            # reduce across time first
            time_reduced_outputs = []
            for tbptt_outs in opt_outputs:
                tbptt_outs = tbptt_outs[0].__class__.reduce_across_time(tbptt_outs)
                if len(tbptt_outs) > 1:
                    time_reduced_outputs.append(tbptt_outs)

            if len(time_reduced_outputs) == 0:
                continue

            # reduce across training steps
            opt_outputs = time_reduced_outputs[0].__class__.reduce_on_epoch_end(time_reduced_outputs)

            # with manual opt need 1 + metrics because meta is always there
            if opt_outputs.minimize is not None:
                opt_outputs.minimize = opt_outputs.minimize.mean()
            epoch_log_metrics.update(opt_outputs.epoch_log_metrics)
            epoch_progress_bar_metrics.update(opt_outputs.epoch_pbar_metrics)

        return epoch_log_metrics, epoch_progress_bar_metrics

    def __prepare_epoch_end_inputs(self, epoch_output):
        """
        Pulls out only the "extra" information for epoch end

        Return:
            a single list, each element per optimizer then batch then time
        """
        gathered_epoch_outputs = []
        for opt_outputs in epoch_output:
            # gather across time first
            time_gathered_outputs = []
            for tbptt_outs in opt_outputs:
                result = []
                for x in tbptt_outs:
                    out = x.extra
                    out['loss'] = x.minimize
                    result.append(out)

                # when time = 0, pass in the literal dict instead of array
                if len(result) == 1:
                    result = result[0]
                time_gathered_outputs.append(result)

            gathered_epoch_outputs.append(time_gathered_outputs)

        return gathered_epoch_outputs

    def __gather_result_across_time_and_optimizers(self, epoch_output):
        """
        Gather results into a single padded tensor per metric where each tensor is gathered across
        time and across time steps.

        Returns:
            a list where each element is a Result with the tensors gathered
        """
        gathered_epoch_outputs = []
        for opt_outputs in epoch_output:
            # gather across time first
            time_gathered_outputs = []
            for tbptt_outs in opt_outputs:
                tbptt_outs = tbptt_outs[0].__class__.gather(tbptt_outs)
                time_gathered_outputs.append(tbptt_outs)

            # gather across training steps
            # each metric has dimensions (training_steps, seq_len) (seq_len=1 when no tbptt is used)
            gathered_opt_output = time_gathered_outputs[0].__class__.padded_gather(time_gathered_outputs)
            gathered_epoch_outputs.append(gathered_opt_output)

        return gathered_epoch_outputs

    def log_train_step_metrics(self, batch_output):
        if self.trainer.train_loop.should_accumulate() and self.trainer.train_loop.automatic_optimization:
            return
        _, batch_log_metrics = self.cached_results.update_logger_connector()
        # when metrics should be logged
        if self.should_update_logs or self.trainer.fast_dev_run is True:
            # logs user requested information to logger
            grad_norm_dic = batch_output.grad_norm_dic
            if grad_norm_dic is None:
                grad_norm_dic = {}
            if len(batch_log_metrics) > 0 or len(grad_norm_dic) > 0:
                self.log_metrics(batch_log_metrics, grad_norm_dic)
                self._callback_metrics.update(batch_log_metrics)<|MERGE_RESOLUTION|>--- conflicted
+++ resolved
@@ -287,11 +287,7 @@
             self.add_to_eval_loop_results(dl_idx, has_been_initialized)
 
     def get_evaluate_epoch_results(self):
-<<<<<<< HEAD
-        if not self.trainer.running_sanity_check:
-=======
         if not self.trainer.sanity_checking:
->>>>>>> 0e9d69c3
             # log all the metrics as a single dict
             metrics_to_log = self.cached_results.get_epoch_log_metrics()
             if len(metrics_to_log) > 0:
@@ -300,13 +296,6 @@
         self.prepare_eval_loop_results()
 
         # log results of evaluation
-<<<<<<< HEAD
-        if self.trainer.evaluating and self.trainer.is_global_zero and self.trainer.verbose_evaluate:
-            print('-' * 80)
-            for result_idx, results in enumerate(self.eval_loop_results):
-                print(f'DATALOADER:{result_idx} {self.trainer.evaluating.upper()} RESULTS')
-                pprint(results)
-=======
         if (
             self.trainer.state != TrainerState.FITTING
             and self.trainer.evaluating
@@ -320,7 +309,6 @@
                     k: (v.item() if v.numel() == 1 else v.tolist()) if isinstance(v, torch.Tensor) else v
                     for k, v in results.items()
                 })
->>>>>>> 0e9d69c3
                 print('-' * 80)
 
         results = self.eval_loop_results
