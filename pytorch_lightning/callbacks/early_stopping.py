# Copyright The PyTorch Lightning team.
#
# Licensed under the Apache License, Version 2.0 (the "License");
# you may not use this file except in compliance with the License.
# You may obtain a copy of the License at
#
#     http://www.apache.org/licenses/LICENSE-2.0
#
# Unless required by applicable law or agreed to in writing, software
# distributed under the License is distributed on an "AS IS" BASIS,
# WITHOUT WARRANTIES OR CONDITIONS OF ANY KIND, either express or implied.
# See the License for the specific language governing permissions and
# limitations under the License.

r"""
Early Stopping
^^^^^^^^^^^^^^

Monitor a metric and stop training when it stops improving.

"""

import numpy as np
import torch

from pytorch_lightning.callbacks.base import Callback
from pytorch_lightning.utilities import rank_zero_info, rank_zero_warn


class EarlyStopping(Callback):
    r"""
    Monitor a metric and stop training when it stops improving.

    Args:
        monitor: quantity to be monitored. Default: ``'early_stop_on'``.
        min_delta: minimum change in the monitored quantity
            to qualify as an improvement, i.e. an absolute
            change of less than `min_delta`, will count as no
            improvement. Default: ``0.0``.
        patience: number of validation epochs with no improvement
            after which training will be stopped. Default: ``3``.
        verbose: verbosity mode. Default: ``False``.
        mode: one of {auto, min, max}. In `min` mode,
            training will stop when the quantity
            monitored has stopped decreasing; in `max`
            mode it will stop when the quantity
            monitored has stopped increasing; in `auto`
            mode, the direction is automatically inferred
            from the name of the monitored quantity.

            .. warning::
               Setting ``mode='auto'`` has been deprecated in v1.1 and will be removed in v1.3.

        strict: whether to crash the training if `monitor` is
            not found in the validation metrics. Default: ``True``.

    Example::

        >>> from pytorch_lightning import Trainer
        >>> from pytorch_lightning.callbacks import EarlyStopping
        >>> early_stopping = EarlyStopping('val_loss')
        >>> trainer = Trainer(callbacks=[early_stopping])
    """
    mode_dict = {
        'min': torch.lt,
        'max': torch.gt,
    }

    def __init__(
        self,
        monitor: str = 'early_stop_on',
        min_delta: float = 0.0,
        patience: int = 3,
        verbose: bool = False,
        mode: str = 'auto',
        strict: bool = True,
    ):
        super().__init__()
        self.monitor = monitor
        self.patience = patience
        self.verbose = verbose
        self.strict = strict
        self.min_delta = min_delta
        self.wait_count = 0
        self.stopped_epoch = 0
        self.mode = mode
        self.warned_result_obj = False
        # Indicates, if eval results are used as basis for early stopping
        # It is set to False initially and overwritten, if eval results have been validated
        self.based_on_eval_results = False

        self.__init_monitor_mode()

        self.min_delta *= 1 if self.monitor_op == torch.gt else -1
        torch_inf = torch.tensor(np.Inf)
        self.best_score = torch_inf if self.monitor_op == torch.lt else -torch_inf

    def __init_monitor_mode(self):
        # TODO: Update with MisconfigurationException when auto mode is removed in v1.3
        if self.mode not in self.mode_dict and self.mode != 'auto':
            if self.verbose > 0:
                rank_zero_warn(
                    f'EarlyStopping mode={self.mode} is unknown, fallback to auto mode.',
                    RuntimeWarning,
                )
            self.mode = 'auto'

        if self.mode == 'auto':
            rank_zero_warn(
                "mode='auto' is deprecated in v1.1 and will be removed in v1.3."
                " Default value for mode with be 'min' in v1.3.",
                DeprecationWarning
            )

            if "acc" in self.monitor or self.monitor.startswith("fmeasure"):
                self.mode = 'max'
            else:
                self.mode = 'min'

            if self.verbose > 0:
                rank_zero_info(f'EarlyStopping mode set to {self.mode} for monitoring {self.monitor}.')

    def _validate_condition_metric(self, logs):
        monitor_val = logs.get(self.monitor)

        error_msg = (f'Early stopping conditioned on metric `{self.monitor}`'
                     f' which is not available. Pass in or modify your `EarlyStopping` callback to use any of the'
                     f' following: `{"`, `".join(list(logs.keys()))}`')

        if monitor_val is None:
            if self.strict:
                raise RuntimeError(error_msg)
            if self.verbose > 0:
                rank_zero_warn(error_msg, RuntimeWarning)

            return False

        return True

    @property
    def monitor_op(self):
        return self.mode_dict[self.mode]

    def on_save_checkpoint(self, trainer, pl_module):
        return {
            'wait_count': self.wait_count,
            'stopped_epoch': self.stopped_epoch,
            'best_score': self.best_score,
            'patience': self.patience
        }

    def on_load_checkpoint(self, checkpointed_state):
        self.wait_count = checkpointed_state['wait_count']
        self.stopped_epoch = checkpointed_state['stopped_epoch']
        self.best_score = checkpointed_state['best_score']
        self.patience = checkpointed_state['patience']

    def on_validation_end(self, trainer, pl_module):
        if trainer.running_sanity_check or trainer.evaluating:
            return

        self._run_early_stopping_check(trainer, pl_module)

    def on_validation_epoch_end(self, trainer, pl_module):
<<<<<<< HEAD
        if trainer.running_sanity_check or trainer.evaluating:
=======
        if trainer.fast_dev_run or trainer.running_sanity_check:
>>>>>>> 93de5c8a
            return

        if self._validate_condition_metric(trainer.callback_metrics):
            # turn off early stopping in on_train_epoch_end
            self.based_on_eval_results = True

    def on_train_epoch_end(self, trainer, pl_module, outputs):
        # disable early stopping in train loop when there's a val loop
        if self.based_on_eval_results:
            return

        self._run_early_stopping_check(trainer, pl_module)

    def _run_early_stopping_check(self, trainer, pl_module):
        """
        Checks whether the early stopping condition is met
        and if so tells the trainer to stop the training.
        """
        logs = trainer.callback_metrics

        if (
            trainer.fast_dev_run  # disable early_stopping with fast_dev_run
            or not self._validate_condition_metric(logs)  # short circuit if metric not present
        ):
            return  # short circuit if metric not present

        current = logs.get(self.monitor)

        # when in dev debugging
        trainer.dev_debugger.track_early_stopping_history(self, current)

        if self.monitor_op(current - self.min_delta, self.best_score):
            self.best_score = current
            self.wait_count = 0
        else:
            self.wait_count += 1
            should_stop = self.wait_count >= self.patience

            if bool(should_stop):
                self.stopped_epoch = trainer.current_epoch
                trainer.should_stop = True

        # stop every ddp process if any world process decides to stop
        should_stop = trainer.accelerator_backend.early_stopping_should_stop(pl_module)
        trainer.should_stop = should_stop<|MERGE_RESOLUTION|>--- conflicted
+++ resolved
@@ -162,11 +162,7 @@
         self._run_early_stopping_check(trainer, pl_module)
 
     def on_validation_epoch_end(self, trainer, pl_module):
-<<<<<<< HEAD
-        if trainer.running_sanity_check or trainer.evaluating:
-=======
-        if trainer.fast_dev_run or trainer.running_sanity_check:
->>>>>>> 93de5c8a
+        if trainer.fast_dev_run or trainer.running_sanity_check or trainer.evaluating:
             return
 
         if self._validate_condition_metric(trainer.callback_metrics):
