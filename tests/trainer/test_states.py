--- conflicted
+++ resolved
@@ -14,108 +14,8 @@
 import pytest
 
 from pytorch_lightning import Callback, Trainer
-<<<<<<< HEAD
-from pytorch_lightning.trainer.states import trainer_state, TrainerState
-from tests.base import EvalModelTemplate
-
-
-class StateSnapshotCallback(Callback):
-    """ Allows to shapshot the state inside a particular trainer method. """
-
-    def __init__(self, snapshot_method: str):
-        super().__init__()
-        assert snapshot_method in ['on_batch_start', 'on_validation_batch_start', 'on_test_batch_start']
-        self.snapshot_method = snapshot_method
-        self.trainer_state = None
-
-    def on_batch_start(self, trainer, pl_module):
-        if self.snapshot_method == 'on_batch_start':
-            self.trainer_state = trainer.state
-
-    def on_validation_batch_start(self, trainer, pl_module, batch, batch_idx, dataloader_idx):
-        if self.snapshot_method == 'on_validation_batch_start':
-            self.trainer_state = trainer.state
-
-    def on_test_batch_start(self, trainer, pl_module, batch, batch_idx, dataloader_idx):
-        if self.snapshot_method == 'on_test_batch_start':
-            self.trainer_state = trainer.state
-
-
-def test_state_decorator_nothing_passed(tmpdir):
-    """ Test that state is not changed if nothing is passed to a decorator"""
-
-    @trainer_state()
-    def test_method(self):
-        return self.state
-
-    trainer = Trainer(default_root_dir=tmpdir)
-
-    snapshot_state = test_method(trainer)
-
-    assert snapshot_state == TrainerState.INITIALIZING
-    assert trainer.state == TrainerState.INITIALIZING
-
-
-def test_state_decorator_entering_only(tmpdir):
-    """ Tests that state is set to entering inside a run function and restored to the previous value after. """
-
-    @trainer_state(entering=TrainerState.RUNNING)
-    def test_method(self):
-        return self.state
-
-    trainer = Trainer(default_root_dir=tmpdir)
-
-    snapshot_state = test_method(trainer)
-
-    assert snapshot_state == TrainerState.RUNNING
-    assert trainer.state == TrainerState.INITIALIZING
-
-
-def test_state_decorator_exiting_only(tmpdir):
-    """ Tests that state is not changed inside a run function and set to `exiting` after. """
-
-    @trainer_state(exiting=TrainerState.FINISHED)
-    def test_method(self):
-        return self.state
-
-    trainer = Trainer(default_root_dir=tmpdir)
-
-    snapshot_state = test_method(trainer)
-
-    assert snapshot_state == TrainerState.INITIALIZING
-    assert trainer.state == TrainerState.FINISHED
-
-
-def test_state_decorator_entering_and_exiting(tmpdir):
-    """ Tests that state is set to `entering` inside a run function and set ot `exiting` after. """
-
-    @trainer_state(entering=TrainerState.RUNNING, exiting=TrainerState.FINISHED)
-    def test_method(self):
-        return self.state
-
-    trainer = Trainer(default_root_dir=tmpdir)
-
-    snapshot_state = test_method(trainer)
-
-    assert snapshot_state == TrainerState.RUNNING
-    assert trainer.state == TrainerState.FINISHED
-
-
-def test_state_decorator_interrupt(tmpdir):
-    """ Tests that state remains `INTERRUPTED` is its set in run function. """
-
-    @trainer_state(exiting=TrainerState.FINISHED)
-    def test_method(self):
-        self._state = TrainerState.INTERRUPTED
-
-    trainer = Trainer(default_root_dir=tmpdir)
-
-    test_method(trainer)
-    assert trainer.state == TrainerState.INTERRUPTED
-=======
 from pytorch_lightning.trainer.states import TrainerState
 from tests.helpers import BoringModel
->>>>>>> 0e9d69c3
 
 
 def test_initialize_state(tmpdir):
@@ -167,53 +67,12 @@
     assert trainer.state == TrainerState.FINISHED
 
 
-<<<<<<< HEAD
-def test_running_state_during_validation(tmpdir):
-    """ Tests that state is set to RUNNING during test """
-
-    hparams = EvalModelTemplate.get_default_hparams()
-    model = EvalModelTemplate(**hparams)
-
-    snapshot_callback = StateSnapshotCallback(snapshot_method='on_validation_batch_start')
-
-    trainer = Trainer(
-        callbacks=[snapshot_callback],
-        default_root_dir=tmpdir,
-        fast_dev_run=True,
-    )
-
-    trainer.validate(model)
-
-    assert snapshot_callback.trainer_state == TrainerState.RUNNING
-
-
-def test_finished_state_after_validation(tmpdir):
-    """ Tests that state is FINISHED after fit """
-    hparams = EvalModelTemplate.get_default_hparams()
-    model = EvalModelTemplate(**hparams)
-
-    trainer = Trainer(
-        default_root_dir=tmpdir,
-        fast_dev_run=True,
-    )
-
-    trainer.validate(model)
-
-    assert trainer.state == TrainerState.FINISHED
-
-
-@pytest.mark.parametrize("extra_params", [
-    pytest.param(dict(fast_dev_run=True), id='Fast-Run'),
-    pytest.param(dict(max_steps=1), id='Single-Step'),
-])
-=======
 @pytest.mark.parametrize(
     "extra_params", [
         pytest.param(dict(fast_dev_run=True), id='Fast-Run'),
         pytest.param(dict(max_steps=1), id='Single-Step'),
     ]
 )
->>>>>>> 0e9d69c3
 def test_interrupt_state_on_keyboard_interrupt(tmpdir, extra_params):
     """ Tests that state is set to INTERRUPTED on KeyboardInterrupt """
     model = BoringModel()
